--- conflicted
+++ resolved
@@ -49,7 +49,6 @@
 
         # Buffers
         self.buffer = []
-<<<<<<< HEAD
         self.used_buffer = []
         self.padded_buffer = []
         self.lock = asyncio.Lock()
@@ -68,34 +67,6 @@
         async with aiohttp.ClientSession() as session:
             tasks = [self._fetch_data_for_page(page, session) for page in self.pages]
             await asyncio.gather(*tasks)
-=======
-        self.retry_limit = 10  # Number of retries
-        self.retry_delay = 5  # Seconds to wait between retries
-        self.fetch_data_for_page(min(self.rows), len(self.rows))
-        self.total_batches = len(self.buffer) // (
-            self.sequence_length * self.batch_size
-        )
-
-    def fetch_data_for_page(self, offset, length):
-        iterations = math.ceil(length / 100)
-        all_texts = []
-        adjusted_iterations = iterations  
-        start_time = time.time()
-        all_texts=self._fetch_data(offset, length)
-        bt.logging.info(f"http time {time.time() - start_time:.2f} seconds")
-        start_time = time.time()
-        buffer = [None] * len(all_texts)
-        with ThreadPoolExecutor(max_workers=4) as executor:
-            futures = {executor.submit(self._tokenize_text, text): idx for idx, text in enumerate(all_texts)}
-            for future in as_completed(futures):
-                try:
-                    idx = futures[future]
-                    tokens = future.result()
-                    buffer[idx] = tokens + [self.tokenizer.eos_token_id]
-                except Exception as e:
-                    bt.logging.error(f"Error during tokenization: {e}")
-        self.buffer.extend(token for tokens in buffer if tokens is not None for token in tokens)
->>>>>>> 1b87de81
 
     async def _fetch_data_for_page(self, page, session):
         retry_limit = 10
@@ -139,22 +110,15 @@
                 else:
                     raise
 
-<<<<<<< HEAD
     def _get_pad_size(self, input_ids):
         """Calculate padding size for a sequence"""
         if self.pack_samples:
             return 1
-=======
-    def _tokenize_text(self, text):
-        """Helper method to tokenize a single text."""
-        return self.tokenizer(text, truncation=True)["input_ids"]
->>>>>>> 1b87de81
 
         sample_size = len(input_ids)
         remainder = sample_size % self.sequence_length
         return self.sequence_length - remainder if remainder != 0 else 0
 
-<<<<<<< HEAD
     def _refill_padded_buffer(self):
         """
         This methods pulls one page from `self.buffer`, pads it and pushes
@@ -178,44 +142,6 @@
 
                 # Add to padded buffer without the EOS token.
                 self.padded_buffer += input_ids[:-1]
-=======
-    def __iter__(self):
-
-        while len(self.buffer) >= self.sequence_length * self.batch_size:
-            batch = []
-            label = []
-
-            for _ in range(self.batch_size):
-                # Tokenization and padding
-                if len(self.buffer[: self.sequence_length]) != self.sequence_length:
-                    batch.append(
-                        torch.tensor(
-                            self.buffer[: self.sequence_length]
-                            + [self.tokenizer.eos_token_id] * (
-                                self.sequence_length - len(self.buffer[: self.sequence_length])
-                            )
-                        )
-                    )
-                else:
-                    batch.append(torch.tensor(self.buffer[: self.sequence_length]))
-
-                # Same for labels
-                if len(self.buffer[: self.sequence_length]) != self.sequence_length:
-                    label.append(
-                        torch.tensor(
-                            self.buffer[1 : self.sequence_length + 1]
-                            + [self.tokenizer.eos_token_id] * (
-                                self.sequence_length - len(self.buffer[1 : self.sequence_length + 1])
-                            )
-                        )
-                    )
-                else:
-                    label.append(torch.tensor(self.buffer[1 : self.sequence_length + 1]))
-
-                del self.buffer[:self.sequence_length] # Slice buffer
-
-            yield torch.stack(batch), torch.stack(label)
->>>>>>> 1b87de81
 
                 # Calculate and apply padding
                 pad_size = self._get_pad_size(input_ids=input_ids[:-1])
@@ -240,7 +166,6 @@
         return self
 
     def __next__(self):
-<<<<<<< HEAD
         # Check if we have enough tokens for at least one batch
         required_tokens = self.sequence_length * self.batch_size
         if len(self.buffer) < required_tokens:
@@ -610,38 +535,4 @@
                 0, configs_data[config]["num_rows"] - 1 - num_rows_per_page
             )
             result.append((str(config), int(choice), configs_data[config]["split"]))
-        return result
-=======
-        bt.logging.info("Fetching next batch")
-        batch, label = [], []
-
-        for _ in range(self.batch_size):
-            if len(self.buffer[: self.sequence_length]) != self.sequence_length:
-                batch.append(
-                    torch.tensor(
-                        self.buffer[: self.sequence_length]
-                        + [self.tokenizer.eos_token_id] * (
-                            self.sequence_length - len(self.buffer[: self.sequence_length])
-                        )
-                    )
-                )
-            else:
-                batch.append(torch.tensor(self.buffer[: self.sequence_length]))
-
-            if len(self.buffer[: self.sequence_length]) != self.sequence_length:
-                label.append(
-                    torch.tensor(
-                        self.buffer[1 : self.sequence_length + 1]
-                        + [self.tokenizer.eos_token_id] * (
-                            self.sequence_length - len(self.buffer[1 : self.sequence_length + 1])
-                        )
-                    )
-                )
-            else:
-                label.append(torch.tensor(self.buffer[1 : self.sequence_length + 1]))
-
-            self.buffer = self.buffer[self.sequence_length:]  # Slice buffer
-
-
-        yield torch.stack(batch), torch.stack(label)
->>>>>>> 1b87de81
+        return result